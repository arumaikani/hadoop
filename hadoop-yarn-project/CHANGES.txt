--- conflicted
+++ resolved
@@ -1,6 +1,5 @@
 Hadoop YARN Change Log
 
-<<<<<<< HEAD
 Branch YARN-2928: Timeline Server Next Generation: Phase 1
 
   INCOMPATIBLE CHANGES
@@ -31,9 +30,6 @@
   BUG FIXES
 
 Trunk - Unreleased 
-=======
-Trunk - Unreleased
->>>>>>> 1004473a
 
   INCOMPATIBLE CHANGES
 
